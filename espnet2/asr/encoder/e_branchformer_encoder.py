--- conflicted
+++ resolved
@@ -248,13 +248,9 @@
         merge_conv_kernel: int = 3,
         interctc_layer_idx=None,
         interctc_use_conditioning: bool = False,
-<<<<<<< HEAD
         qk_norm: bool = False,
-        use_flash_attn: bool = True,
-=======
-        use_flash_attn=False,
+        use_flash_attn: bool = False,
         activation_ckpt=False,
->>>>>>> 5a1ca3d5
     ):
         super().__init__()
         self._output_size = output_size
@@ -409,11 +405,7 @@
                 attention_heads,
                 output_size,
                 attention_dropout_rate,
-<<<<<<< HEAD
                 qk_norm,
-=======
-                False,
->>>>>>> 5a1ca3d5
                 use_flash_attn,
                 False,
                 False,
