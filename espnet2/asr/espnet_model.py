--- conflicted
+++ resolved
@@ -74,12 +74,8 @@
         self.frontend = frontend
         self.specaug = specaug
         self.normalize = normalize
-<<<<<<< HEAD
-        self.additional_utt_mvn = None
-=======
         self.adddiontal_utt_mvn = None
         self.preencoder = preencoder
->>>>>>> 8eff1a98
         self.encoder = encoder
         self.decoder = decoder
         if ctc_weight == 0.0:
