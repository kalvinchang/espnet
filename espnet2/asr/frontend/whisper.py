--- conflicted
+++ resolved
@@ -21,12 +21,7 @@
         whisper_model: str = "small",
         fs: Union[int, str] = 16000,
         freeze_weights: bool = True,
-<<<<<<< HEAD
-        download_dir: str = None,
-        fs=16000,
-=======
         download_dir: Optional[str] = None,
->>>>>>> 89dcf8b0
     ):
         try:
             import whisper
