import argparse
import copy
import os
from typing import Callable, Collection, Dict, List, Optional, Tuple

import numpy as np
import torch
from typeguard import check_argument_types, check_return_type

from espnet2.diar.layers.abs_mask import AbsMask
from espnet2.diar.layers.multi_mask import MultiMask
from espnet2.diar.separator.tcn_separator_nomask import TCNSeparatorNomask
from espnet2.enh.decoder.abs_decoder import AbsDecoder
from espnet2.enh.decoder.conv_decoder import ConvDecoder
from espnet2.enh.decoder.null_decoder import NullDecoder
from espnet2.enh.decoder.stft_decoder import STFTDecoder
from espnet2.enh.encoder.abs_encoder import AbsEncoder
from espnet2.enh.encoder.conv_encoder import ConvEncoder
from espnet2.enh.encoder.null_encoder import NullEncoder
from espnet2.enh.encoder.stft_encoder import STFTEncoder
from espnet2.enh.espnet_model import ESPnetEnhancementModel
from espnet2.enh.loss.criterions.abs_loss import AbsEnhLoss
from espnet2.enh.loss.criterions.tf_domain import (
    FrequencyDomainAbsCoherence,
    FrequencyDomainDPCL,
    FrequencyDomainL1,
    FrequencyDomainMSE,
)
from espnet2.enh.loss.criterions.time_domain import (
    CISDRLoss,
    MultiResL1SpecLoss,
    SDRLoss,
    SISNRLoss,
    SNRLoss,
    TimeDomainL1,
    TimeDomainMSE,
)
from espnet2.enh.loss.wrappers.abs_wrapper import AbsLossWrapper
from espnet2.enh.loss.wrappers.dpcl_solver import DPCLSolver
from espnet2.enh.loss.wrappers.fixed_order import FixedOrderSolver
from espnet2.enh.loss.wrappers.mixit_solver import MixITSolver
from espnet2.enh.loss.wrappers.multilayer_pit_solver import MultiLayerPITSolver
from espnet2.enh.loss.wrappers.pit_solver import PITSolver
from espnet2.enh.separator.abs_separator import AbsSeparator
from espnet2.enh.separator.asteroid_models import AsteroidModel_Converter
from espnet2.enh.separator.conformer_separator import ConformerSeparator
from espnet2.enh.separator.dan_separator import DANSeparator
from espnet2.enh.separator.dc_crn_separator import DC_CRNSeparator
from espnet2.enh.separator.dccrn_separator import DCCRNSeparator
from espnet2.enh.separator.dpcl_e2e_separator import DPCLE2ESeparator
from espnet2.enh.separator.dpcl_separator import DPCLSeparator
from espnet2.enh.separator.dprnn_separator import DPRNNSeparator
from espnet2.enh.separator.dptnet_separator import DPTNetSeparator
from espnet2.enh.separator.fasnet_separator import FaSNetSeparator
from espnet2.enh.separator.ineube_separator import iNeuBe
from espnet2.enh.separator.neural_beamformer import NeuralBeamformer
from espnet2.enh.separator.rnn_separator import RNNSeparator
from espnet2.enh.separator.skim_separator import SkiMSeparator
from espnet2.enh.separator.svoice_separator import SVoiceSeparator
from espnet2.enh.separator.tcn_separator import TCNSeparator
from espnet2.enh.separator.tfgridnet_separator import TFGridNet
from espnet2.enh.separator.tfgridnetv2_separator import TFGridNetV2
from espnet2.enh.separator.transformer_separator import TransformerSeparator
from espnet2.enh.separator.uses_separator import USESSeparator
from espnet2.iterators.abs_iter_factory import AbsIterFactory
from espnet2.tasks.abs_task import AbsTask
from espnet2.torch_utils.initialize import initialize
from espnet2.train.class_choices import ClassChoices
from espnet2.train.collate_fn import CommonCollateFn
from espnet2.train.distributed_utils import DistributedOption
from espnet2.train.preprocessor import (
    AbsPreprocessor,
    DynamicMixingPreprocessor,
    EnhPreprocessor,
)
from espnet2.train.trainer import Trainer
from espnet2.utils.get_default_kwargs import get_default_kwargs
from espnet2.utils.nested_dict_action import NestedDictAction
from espnet2.utils.types import int_or_none, str2bool, str_or_none

encoder_choices = ClassChoices(
    name="encoder",
    classes=dict(stft=STFTEncoder, conv=ConvEncoder, same=NullEncoder),
    type_check=AbsEncoder,
    default="stft",
)

separator_choices = ClassChoices(
    name="separator",
    classes=dict(
        asteroid=AsteroidModel_Converter,
        conformer=ConformerSeparator,
        dan=DANSeparator,
        dc_crn=DC_CRNSeparator,
        dccrn=DCCRNSeparator,
        dpcl=DPCLSeparator,
        dpcl_e2e=DPCLE2ESeparator,
        dprnn=DPRNNSeparator,
        dptnet=DPTNetSeparator,
        fasnet=FaSNetSeparator,
        rnn=RNNSeparator,
        skim=SkiMSeparator,
        svoice=SVoiceSeparator,
        tcn=TCNSeparator,
        transformer=TransformerSeparator,
        wpe_beamformer=NeuralBeamformer,
        tcn_nomask=TCNSeparatorNomask,
        ineube=iNeuBe,
        tfgridnet=TFGridNet,
<<<<<<< HEAD
        uses=USESSeparator,
=======
        tfgridnetv2=TFGridNetV2,
>>>>>>> 4a4c8d58
    ),
    type_check=AbsSeparator,
    default="rnn",
)

mask_module_choices = ClassChoices(
    name="mask_module",
    classes=dict(multi_mask=MultiMask),
    type_check=AbsMask,
    default="multi_mask",
)

decoder_choices = ClassChoices(
    name="decoder",
    classes=dict(stft=STFTDecoder, conv=ConvDecoder, same=NullDecoder),
    type_check=AbsDecoder,
    default="stft",
)

loss_wrapper_choices = ClassChoices(
    name="loss_wrappers",
    classes=dict(
        pit=PITSolver,
        fixed_order=FixedOrderSolver,
        multilayer_pit=MultiLayerPITSolver,
        dpcl=DPCLSolver,
        mixit=MixITSolver,
    ),
    type_check=AbsLossWrapper,
    default=None,
)

criterion_choices = ClassChoices(
    name="criterions",
    classes=dict(
        ci_sdr=CISDRLoss,
        coh=FrequencyDomainAbsCoherence,
        sdr=SDRLoss,
        si_snr=SISNRLoss,
        snr=SNRLoss,
        l1=FrequencyDomainL1,
        dpcl=FrequencyDomainDPCL,
        l1_fd=FrequencyDomainL1,
        l1_td=TimeDomainL1,
        mse=FrequencyDomainMSE,
        mse_fd=FrequencyDomainMSE,
        mse_td=TimeDomainMSE,
        mr_l1_tfd=MultiResL1SpecLoss,
    ),
    type_check=AbsEnhLoss,
    default=None,
)

preprocessor_choices = ClassChoices(
    name="preprocessor",
    classes=dict(
        dynamic_mixing=DynamicMixingPreprocessor,
        enh=EnhPreprocessor,
    ),
    type_check=AbsPreprocessor,
    default=None,
)

MAX_REFERENCE_NUM = 100


class EnhancementTask(AbsTask):
    # If you need more than one optimizers, change this value
    num_optimizers: int = 1

    class_choices_list = [
        # --encoder and --encoder_conf
        encoder_choices,
        # --separator and --separator_conf
        separator_choices,
        # --decoder and --decoder_conf
        decoder_choices,
        # --mask_module and --mask_module_conf
        mask_module_choices,
        # --preprocessor and --preprocessor_conf
        preprocessor_choices,
    ]

    # If you need to modify train() or eval() procedures, change Trainer class here
    trainer = Trainer

    @classmethod
    def add_task_arguments(cls, parser: argparse.ArgumentParser):
        group = parser.add_argument_group(description="Task related")

        # NOTE(kamo): add_arguments(..., required=True) can't be used
        # to provide --print_config mode. Instead of it, do as
        # required = parser.get_default("required")

        group.add_argument(
            "--init",
            type=lambda x: str_or_none(x.lower()),
            default=None,
            help="The initialization method",
            choices=[
                "chainer",
                "xavier_uniform",
                "xavier_normal",
                "kaiming_uniform",
                "kaiming_normal",
                None,
            ],
        )

        group.add_argument(
            "--model_conf",
            action=NestedDictAction,
            default=get_default_kwargs(ESPnetEnhancementModel),
            help="The keyword arguments for model class.",
        )

        group.add_argument(
            "--criterions",
            action=NestedDictAction,
            default=[
                {
                    "name": "si_snr",
                    "conf": {},
                    "wrapper": "fixed_order",
                    "wrapper_conf": {},
                },
            ],
            help="The criterions binded with the loss wrappers.",
        )

        group = parser.add_argument_group(description="Preprocess related")
        group.add_argument(
            "--speech_volume_normalize",
            type=str_or_none,
            default=None,
            help="Scale the maximum amplitude to the given value or range. "
            "e.g. --speech_volume_normalize 1.0 scales it to 1.0.\n"
            "--speech_volume_normalize 0.5_1.0 scales it to a random number in "
            "the range [0.5, 1.0)",
        )
        group.add_argument(
            "--rir_scp",
            type=str_or_none,
            default=None,
            help="The file path of rir scp file.",
        )
        group.add_argument(
            "--rir_apply_prob",
            type=float,
            default=1.0,
            help="THe probability for applying RIR convolution.",
        )
        group.add_argument(
            "--noise_scp",
            type=str_or_none,
            default=None,
            help="The file path of noise scp file.",
        )
        group.add_argument(
            "--noise_apply_prob",
            type=float,
            default=1.0,
            help="The probability applying Noise adding.",
        )
        group.add_argument(
            "--noise_db_range",
            type=str,
            default="13_15",
            help="The range of signal-to-noise ratio (SNR) level in decibel.",
        )
        group.add_argument(
            "--short_noise_thres",
            type=float,
            default=0.5,
            help="If len(noise) / len(speech) is smaller than this threshold during "
            "dynamic mixing, a warning will be displayed.",
        )
        group.add_argument(
            "--use_reverberant_ref",
            type=str2bool,
            default=False,
            help="Whether to use reverberant speech references "
            "instead of anechoic ones",
        )
        group.add_argument(
            "--num_spk",
            type=int,
            default=1,
            help="Number of speakers in the input signal.",
        )
        group.add_argument(
            "--num_noise_type",
            type=int,
            default=1,
            help="Number of noise types.",
        )
        group.add_argument(
            "--sample_rate",
            type=int,
            default=8000,
            help="Sampling rate of the data (in Hz).",
        )
        group.add_argument(
            "--force_single_channel",
            type=str2bool,
            default=False,
            help="Whether to force all data to be single-channel.",
        )
        group.add_argument(
            "--channel_reordering",
            type=str2bool,
            default=False,
            help="Whether to randomly reorder the channels of the "
            "multi-channel signals.",
        )
        group.add_argument(
            "--categories",
            nargs="+",
            default=[],
            type=str,
            help="The set of all possible categories in the dataset. Used to add the "
            "category information to each sample",
        )
        group.add_argument(
            "--speech_segment",
            type=int_or_none,
            default=None,
            help="Truncate the audios to the specified length (in samples) if not None",
        )
        group.add_argument(
            "--avoid_allzero_segment",
            type=str2bool,
            default=True,
            help="Only used when --speech_segment is specified. If True, make sure "
            "all truncated segments are not all-zero",
        )
        group.add_argument(
            "--flexible_numspk",
            type=str2bool,
            default=False,
            help="Whether to load variable numbers of speakers in each sample. "
            "In this case, only the first-speaker files such as 'spk1.scp' and "
            "'dereverb1.scp' are used, which are expected to have multiple columns. "
            "Other numbered files such as 'spk2.scp' and 'dereverb2.scp' are ignored.",
        )

        group.add_argument(
            "--dynamic_mixing",
            type=str2bool,
            default=False,
            help="Apply dynamic mixing",
        )
        group.add_argument(
            "--utt2spk",
            type=str_or_none,
            default=None,
            help="The file path of utt2spk file. Only used in dynamic_mixing mode.",
        )
        group.add_argument(
            "--dynamic_mixing_gain_db",
            type=float,
            default=0.0,
            help="Random gain (in dB) for dynamic mixing sources",
        )

        for class_choices in cls.class_choices_list:
            # Append --<name> and --<name>_conf.
            # e.g. --encoder and --encoder_conf
            class_choices.add_arguments(group)

    @classmethod
    def build_collate_fn(
        cls, args: argparse.Namespace, train: bool
    ) -> Callable[
        [Collection[Tuple[str, Dict[str, np.ndarray]]]],
        Tuple[List[str], Dict[str, torch.Tensor]],
    ]:
        assert check_argument_types()

        return CommonCollateFn(float_pad_value=0.0, int_pad_value=0)

    @classmethod
    def build_preprocess_fn(
        cls, args: argparse.Namespace, train: bool
    ) -> Optional[Callable[[str, Dict[str, np.array]], Dict[str, np.ndarray]]]:
        assert check_argument_types()

        use_preprocessor = getattr(args, "preprocessor", None) is not None

        if use_preprocessor:
            # TODO(simpleoier): To make this as simple as model parts, e.g. encoder
            if args.preprocessor == "dynamic_mixing":
                retval = preprocessor_choices.get_class(args.preprocessor)(
                    train=train,
                    source_scp=os.path.join(
                        os.path.dirname(args.train_data_path_and_name_and_type[0][0]),
                        args.preprocessor_conf.get("source_scp_name", "spk1.scp"),
                    ),
                    ref_num=args.preprocessor_conf.get(
                        "ref_num", args.separator_conf["num_spk"]
                    ),
                    dynamic_mixing_gain_db=args.preprocessor_conf.get(
                        "dynamic_mixing_gain_db", 0.0
                    ),
                    speech_name=args.preprocessor_conf.get("speech_name", "speech_mix"),
                    speech_ref_name_prefix=args.preprocessor_conf.get(
                        "speech_ref_name_prefix", "speech_ref"
                    ),
                    mixture_source_name=args.preprocessor_conf.get(
                        "mixture_source_name", None
                    ),
                    utt2spk=getattr(args, "utt2spk", None),
                    categories=args.preprocessor_conf.get("categories", None),
                )
            elif args.preprocessor == "enh":
                kwargs = dict(
                    # NOTE(kamo): Check attribute existence for backward compatibility
                    rir_scp=getattr(args, "rir_scp", None),
                    rir_apply_prob=getattr(args, "rir_apply_prob", 1.0),
                    noise_scp=getattr(args, "noise_scp", None),
                    noise_apply_prob=getattr(args, "noise_apply_prob", 1.0),
                    noise_db_range=getattr(args, "noise_db_range", "13_15"),
                    short_noise_thres=getattr(args, "short_noise_thres", 0.5),
                    speech_volume_normalize=getattr(
                        args, "speech_volume_normalize", None
                    ),
                    use_reverberant_ref=getattr(args, "use_reverberant_ref", None),
                    num_spk=getattr(args, "num_spk", 1),
                    num_noise_type=getattr(args, "num_noise_type", 1),
                    sample_rate=getattr(args, "sample_rate", 8000),
                    force_single_channel=getattr(args, "force_single_channel", False),
                    channel_reordering=getattr(args, "channel_reordering", False),
                    categories=getattr(args, "categories", None),
                    speech_segment=getattr(args, "speech_segment", None),
                    avoid_allzero_segment=getattr(args, "avoid_allzero_segment", True),
                    flexible_numspk=getattr(args, "flexible_numspk", False),
                )
                kwargs.update(args.preprocessor_conf)
                retval = preprocessor_choices.get_class(args.preprocessor)(
                    train=train, **kwargs
                )
            else:
                raise ValueError(
                    f"Preprocessor type {args.preprocessor} is not supported."
                )
        else:
            retval = None
        assert check_return_type(retval)
        return retval

    @classmethod
    def required_data_names(
        cls, train: bool = True, inference: bool = False
    ) -> Tuple[str, ...]:
        if not inference:
            retval = ("speech_ref1",)
        else:
            # Inference mode
            retval = ("speech_mix",)
        return retval

    @classmethod
    def optional_data_names(
        cls, train: bool = True, inference: bool = False
    ) -> Tuple[str, ...]:
        retval = ["speech_mix"]
        retval += ["dereverb_ref{}".format(n) for n in range(1, MAX_REFERENCE_NUM + 1)]
        retval += ["speech_ref{}".format(n) for n in range(2, MAX_REFERENCE_NUM + 1)]
        retval += ["noise_ref{}".format(n) for n in range(1, MAX_REFERENCE_NUM + 1)]
        retval += ["category"]
        retval = tuple(retval)
        assert check_return_type(retval)
        return retval

    @classmethod
    def build_model(cls, args: argparse.Namespace) -> ESPnetEnhancementModel:
        assert check_argument_types()

        encoder = encoder_choices.get_class(args.encoder)(**args.encoder_conf)
        separator = separator_choices.get_class(args.separator)(
            encoder.output_dim, **args.separator_conf
        )
        decoder = decoder_choices.get_class(args.decoder)(**args.decoder_conf)
        if args.separator.endswith("nomask"):
            mask_module = mask_module_choices.get_class(args.mask_module)(
                input_dim=encoder.output_dim,
                **args.mask_module_conf,
            )
        else:
            mask_module = None

        loss_wrappers = []

        if getattr(args, "criterions", None) is not None:
            # This check is for the compatibility when load models
            # that packed by older version
            for ctr in args.criterions:
                criterion_conf = ctr.get("conf", {})
                criterion = criterion_choices.get_class(ctr["name"])(**criterion_conf)
                loss_wrapper = loss_wrapper_choices.get_class(ctr["wrapper"])(
                    criterion=criterion, **ctr["wrapper_conf"]
                )
                loss_wrappers.append(loss_wrapper)

        # 1. Build model
        model = ESPnetEnhancementModel(
            encoder=encoder,
            separator=separator,
            decoder=decoder,
            loss_wrappers=loss_wrappers,
            mask_module=mask_module,
            **args.model_conf,
        )

        # FIXME(kamo): Should be done in model?
        # 2. Initialize
        if args.init is not None:
            initialize(model, args.init)

        assert check_return_type(model)
        return model

    @classmethod
    def build_iter_factory(
        cls,
        args: argparse.Namespace,
        distributed_option: DistributedOption,
        mode: str,
        kwargs: dict = None,
    ) -> AbsIterFactory:
        dynamic_mixing = getattr(args, "dynamic_mixing", False)
        if dynamic_mixing and mode == "train":
            args = copy.deepcopy(args)
            args.fold_length = args.fold_length[0:1]

        return super().build_iter_factory(args, distributed_option, mode, kwargs)<|MERGE_RESOLUTION|>--- conflicted
+++ resolved
@@ -107,11 +107,8 @@
         tcn_nomask=TCNSeparatorNomask,
         ineube=iNeuBe,
         tfgridnet=TFGridNet,
-<<<<<<< HEAD
+        tfgridnetv2=TFGridNetV2,
         uses=USESSeparator,
-=======
-        tfgridnetv2=TFGridNetV2,
->>>>>>> 4a4c8d58
     ),
     type_check=AbsSeparator,
     default="rnn",
