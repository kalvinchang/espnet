--- conflicted
+++ resolved
@@ -431,8 +431,7 @@
             text = self.text_cleaner(text)
             tokens = self.tokenizer.text2tokens(text)
             text_ints = self.token_id_converter.tokens2ids(tokens)
-<<<<<<< HEAD
-=======
+            
             if len(text_ints) > 500:
                 logging.warning(
                     "The length of the text output exceeds 500, "
@@ -467,7 +466,7 @@
                         actual_token
                     )
                 )
->>>>>>> 332fdc1b
+                
             data[self.text_name] = np.array(text_ints, dtype=np.int64)
             if "prompt" in data:
                 whisper_tokenizer = self.token_id_converter.tokenizer.tokenizer
