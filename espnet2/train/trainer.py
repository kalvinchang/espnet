"""Trainer module."""

import argparse
import dataclasses
import logging
import time
from contextlib import contextmanager
from dataclasses import is_dataclass
from pathlib import Path
from typing import Dict, Iterable, List, Optional, Sequence, Tuple, Union

import humanfriendly
import numpy as np
import torch
import torch.nn
import torch.optim
from packaging.version import parse as V
<<<<<<< HEAD
from torch.distributed.algorithms.ddp_comm_hooks.default_hooks import (
    bf16_compress_hook,
    fp16_compress_hook,
)
from typeguard import check_argument_types
=======
from typeguard import typechecked
>>>>>>> 89dcf8b0

from espnet2.iterators.abs_iter_factory import AbsIterFactory
from espnet2.main_funcs.average_nbest_models import average_nbest_models
from espnet2.main_funcs.calculate_all_attentions import calculate_all_attentions
from espnet2.schedulers.abs_scheduler import (
    AbsBatchStepScheduler,
    AbsEpochStepScheduler,
    AbsScheduler,
    AbsValEpochStepScheduler,
)
from espnet2.torch_utils.add_gradient_noise import add_gradient_noise
from espnet2.torch_utils.device_funcs import to_device
from espnet2.torch_utils.load_pretrained_model import load_pretrained_model
from espnet2.torch_utils.recursive_op import recursive_average
from espnet2.torch_utils.set_all_random_seed import set_all_random_seed
from espnet2.train.abs_espnet_model import AbsESPnetModel
from espnet2.train.distributed_utils import DistributedOption
from espnet2.train.reporter import Reporter, SubReporter
from espnet2.utils.build_dataclass import build_dataclass
from espnet2.utils.kwargs2args import kwargs2args

if torch.distributed.is_available():
    from torch.distributed import ReduceOp

import gc

autocast_args = dict()
if V(torch.__version__) >= V("1.6.0"):
    from torch.cuda.amp import GradScaler, autocast

    if (
        V(torch.__version__) >= V("1.10.0")
        and torch.cuda.is_available()
        and torch.cuda.is_bf16_supported()
    ):
        autocast_args = dict(dtype=torch.bfloat16)
else:
    # Nothing to do if torch<1.6.0
    @contextmanager
    def autocast(enabled=True):
        yield

    GradScaler = None

try:
    import fairscale
except ImportError:
    fairscale = None

try:
    import loralib as lora
except Exception:
    lora = None

try:
    import s3prl
except Exception:
    s3prl = None


@dataclasses.dataclass
class TrainerOptions:
    ngpu: int
    resume: bool
    use_amp: bool
    train_dtype: str
    grad_noise: bool
    accum_grad: int
    grad_clip: float
    grad_clip_type: float
    log_interval: Optional[int]
    no_forward_run: bool
    use_matplotlib: bool
    use_tensorboard: bool
    use_wandb: bool
    adapter: str
    use_adapter: bool
    save_strategy: str
    output_dir: Union[Path, str]
    max_epoch: int
    seed: int
    sharded_ddp: bool
    patience: Optional[int]
    keep_nbest_models: Union[int, List[int]]
    nbest_averaging_interval: int
    early_stopping_criterion: Sequence[str]
    best_model_criterion: Sequence[Sequence[str]]
    val_scheduler_criterion: Sequence[str]
    unused_parameters: bool
    wandb_model_log_interval: int
    create_graph_in_tensorboard: bool
    static_graph: bool
    gradient_as_bucket_view: bool
    broadcast_buffers: bool
    bucket_cap_mb: int
    compress_gradients: bool


class Trainer:
    """Trainer having a optimizer.

    If you'd like to use multiple optimizers, then inherit this class
    and override the methods if necessary - at least "train_one_epoch()"

    >>> class TwoOptimizerTrainer(Trainer):
    ...     @classmethod
    ...     def add_arguments(cls, parser):
    ...         ...
    ...
    ...     @classmethod
    ...     def train_one_epoch(cls, model, optimizers, ...):
    ...         loss1 = model.model1(...)
    ...         loss1.backward()
    ...         optimizers[0].step()
    ...
    ...         loss2 = model.model2(...)
    ...         loss2.backward()
    ...         optimizers[1].step()

    """

    def __init__(self):
        raise RuntimeError("This class can't be instantiated.")

    @classmethod
    @typechecked
    def build_options(cls, args: argparse.Namespace) -> TrainerOptions:
        """Build options consumed by train(), eval(), and plot_attention()"""
        return build_dataclass(TrainerOptions, args)

    @classmethod
    def add_arguments(cls, parser: argparse.ArgumentParser):
        """Reserved for future development of another Trainer"""
        pass

    @staticmethod
    def resume(
        checkpoint: Union[str, Path],
        model: torch.nn.Module,
        reporter: Reporter,
        optimizers: Sequence[torch.optim.Optimizer],
        schedulers: Sequence[Optional[AbsScheduler]],
        scaler: Optional[GradScaler],
        ngpu: int = 0,
        strict: bool = True,
    ):
        states = torch.load(
            checkpoint,
            map_location=f"cuda:{torch.cuda.current_device()}" if ngpu > 0 else "cpu",
        )
        model.load_state_dict(states["model"], strict=strict)
        reporter.load_state_dict(states["reporter"])
        for optimizer, state in zip(optimizers, states["optimizers"]):
            optimizer.load_state_dict(state)
        for scheduler, state in zip(schedulers, states["schedulers"]):
            if scheduler is not None:
                scheduler.load_state_dict(state)
        if scaler is not None:
            if states["scaler"] is None:
                logging.warning("scaler state is not found")
            else:
                scaler.load_state_dict(states["scaler"])

        logging.info(f"The training was resumed using {checkpoint}")

    @classmethod
    @typechecked
    def run(
        cls,
        model: AbsESPnetModel,
        optimizers: Sequence[torch.optim.Optimizer],
        schedulers: Sequence[Optional[AbsScheduler]],
        train_iter_factory: AbsIterFactory,
        valid_iter_factory: AbsIterFactory,
        plot_attention_iter_factory: Optional[AbsIterFactory],
        trainer_options,
        distributed_option: DistributedOption,
    ) -> None:
        """Perform training. This method performs the main process of training."""
        # NOTE(kamo): Don't check the type more strictly as far trainer_options
        assert is_dataclass(trainer_options), type(trainer_options)
        assert len(optimizers) == len(schedulers), (len(optimizers), len(schedulers))

        if isinstance(trainer_options.keep_nbest_models, int):
            keep_nbest_models = [trainer_options.keep_nbest_models]
        else:
            if len(trainer_options.keep_nbest_models) == 0:
                logging.warning("No keep_nbest_models is given. Change to [1]")
                trainer_options.keep_nbest_models = [1]
            keep_nbest_models = trainer_options.keep_nbest_models

        output_dir = Path(trainer_options.output_dir)
        reporter = Reporter()
        if trainer_options.use_amp:
            if V(torch.__version__) < V("1.6.0"):
                raise RuntimeError(
                    "Require torch>=1.6.0 for  Automatic Mixed Precision"
                )
            if trainer_options.sharded_ddp:
                if fairscale is None:
                    raise RuntimeError(
                        "Requiring fairscale. Do 'pip install fairscale'"
                    )
                scaler = fairscale.optim.grad_scaler.ShardedGradScaler()
            else:
                scaler = GradScaler()
        else:
            scaler = None

        adapter = getattr(trainer_options, "adapter", None)
        use_adapter = getattr(trainer_options, "use_adapter", False)
        save_strategy = getattr(trainer_options, "save_strategy", "all")
        if use_adapter:
            if adapter == "lora" and lora is None:
                raise RuntimeError("Requiring loralib. Do 'pip install loralib'")
            elif adapter == "houlsby" and s3prl is None:
                print("Error: S3PRL is not properly installed.")
                print("Please install S3PRL: cd ${MAIN_ROOT}/tools && make s3prl.done")
                raise RuntimeError("Requiring S3PRL. ")

        if trainer_options.resume and (output_dir / "checkpoint.pth").exists():
            cls.resume(
                checkpoint=output_dir / "checkpoint.pth",
                model=model,
                optimizers=optimizers,
                schedulers=schedulers,
                reporter=reporter,
                scaler=scaler,
                ngpu=trainer_options.ngpu,
                strict=not use_adapter,
            )

        start_epoch = reporter.get_epoch() + 1
        if start_epoch == trainer_options.max_epoch + 1:
            logging.warning(
                f"The training has already reached at max_epoch: {start_epoch}"
            )

        if distributed_option.distributed:
            if trainer_options.sharded_ddp:
                dp_model = fairscale.nn.data_parallel.ShardedDataParallel(
                    module=model,
                    sharded_optimizer=optimizers,
                )
            else:
                dp_model = torch.nn.parallel.DistributedDataParallel(
                    model,
                    device_ids=(
                        # Perform multi-Process with multi-GPUs
                        [torch.cuda.current_device()]
                        if distributed_option.ngpu == 1
                        # Perform single-Process with multi-GPUs
                        else None
                    ),
                    output_device=(
                        torch.cuda.current_device()
                        if distributed_option.ngpu == 1
                        else None
                    ),
                    bucket_cap_mb=trainer_options.bucket_cap_mb,
                    broadcast_buffers=trainer_options.broadcast_buffers,
                    find_unused_parameters=trainer_options.unused_parameters,
                    static_graph=trainer_options.static_graph,
                    gradient_as_bucket_view=trainer_options.gradient_as_bucket_view,
                )
                if trainer_options.compress_gradients:
                    dp_model.register_comm_hook(None, bf16_compress_hook)

        elif distributed_option.ngpu > 1:
            dp_model = torch.nn.parallel.DataParallel(
                model,
                device_ids=list(range(distributed_option.ngpu)),
            )
        else:
            # NOTE(kamo): DataParallel also should work with ngpu=1,
            # but for debuggability it's better to keep this block.
            dp_model = model

        if trainer_options.use_tensorboard and (
            not distributed_option.distributed or distributed_option.dist_rank == 0
        ):
            from torch.utils.tensorboard import SummaryWriter

            train_summary_writer = SummaryWriter(
                str(output_dir / "tensorboard" / "train")
            )
            valid_summary_writer = SummaryWriter(
                str(output_dir / "tensorboard" / "valid")
            )
        else:
            train_summary_writer = None

        start_time = time.perf_counter()
        for iepoch in range(start_epoch, trainer_options.max_epoch + 1):
            if iepoch != start_epoch:
                logging.info(
                    "{}/{}epoch started. Estimated time to finish: {}".format(
                        iepoch,
                        trainer_options.max_epoch,
                        humanfriendly.format_timespan(
                            (time.perf_counter() - start_time)
                            / (iepoch - start_epoch)
                            * (trainer_options.max_epoch - iepoch + 1)
                        ),
                    )
                )
            else:
                logging.info(f"{iepoch}/{trainer_options.max_epoch}epoch started")
            set_all_random_seed(trainer_options.seed + iepoch)

            reporter.set_epoch(iepoch)
            gc.collect()
            torch.cuda.empty_cache()
            # 1. Train and validation for one-epoch
            with reporter.observe("train") as sub_reporter:
                all_steps_are_invalid = cls.train_one_epoch(
                    model=dp_model,
                    optimizers=optimizers,
                    schedulers=schedulers,
                    iterator=train_iter_factory.build_iter(iepoch),
                    reporter=sub_reporter,
                    scaler=scaler,
                    summary_writer=train_summary_writer,
                    options=trainer_options,
                    distributed_option=distributed_option,
                )
            gc.collect()
            torch.cuda.empty_cache()
            with reporter.observe("valid") as sub_reporter:
                cls.validate_one_epoch(
                    model=dp_model,
                    iterator=valid_iter_factory.build_iter(iepoch),
                    reporter=sub_reporter,
                    options=trainer_options,
                    distributed_option=distributed_option,
                )

            if not distributed_option.distributed or distributed_option.dist_rank == 0:
                # att_plot doesn't support distributed
                if plot_attention_iter_factory is not None:
                    with reporter.observe("att_plot") as sub_reporter:
                        cls.plot_attention(
                            model=model,
                            output_dir=output_dir / "att_ws",
                            summary_writer=train_summary_writer,
                            iterator=plot_attention_iter_factory.build_iter(iepoch),
                            reporter=sub_reporter,
                            options=trainer_options,
                        )

            # 2. LR Scheduler step
            for scheduler in schedulers:
                if isinstance(scheduler, AbsValEpochStepScheduler):
                    scheduler.step(
                        reporter.get_value(*trainer_options.val_scheduler_criterion)
                    )
                elif isinstance(scheduler, AbsEpochStepScheduler):
                    scheduler.step()
            if trainer_options.sharded_ddp:
                for optimizer in optimizers:
                    if isinstance(optimizer, fairscale.optim.oss.OSS):
                        optimizer.consolidate_state_dict()

            if not distributed_option.distributed or distributed_option.dist_rank == 0:
                # 3. Report the results
                logging.info(reporter.log_message())
                if trainer_options.use_matplotlib:
                    reporter.matplotlib_plot(output_dir / "images")
                if train_summary_writer is not None:
                    reporter.tensorboard_add_scalar(train_summary_writer, key1="train")
                    reporter.tensorboard_add_scalar(valid_summary_writer, key1="valid")
                if trainer_options.use_wandb:
                    reporter.wandb_log()

                # 4. Save/Update the checkpoint
                model_state_dict = model.state_dict()
                if use_adapter:
                    if save_strategy == "all":
                        model_state_dict = model_state_dict
                    elif save_strategy == "adapter_only":
                        if adapter == "lora":
                            model_state_dict = lora.lora_state_dict(model)
                        elif adapter == "houlsby":
                            model_state_dict = {
                                k: v
                                for k, v in model_state_dict.items()
                                if "adapter" in k
                            }
                        else:
                            raise ValueError(f"Adapter type {adapter} not supported")
                    else:  # save_strategy == "required_grad_only"
                        for n, p in model.named_parameters():
                            if not p.requires_grad:
                                model_state_dict.pop(n)

                torch.save(
                    {
                        "model": model_state_dict,
                        "reporter": reporter.state_dict(),
                        "optimizers": [o.state_dict() for o in optimizers],
                        "schedulers": [
                            s.state_dict() if s is not None else None
                            for s in schedulers
                        ],
                        "scaler": scaler.state_dict() if scaler is not None else None,
                    },
                    output_dir / "checkpoint.pth",
                )

                # 5. Save and log the model and update the link to the best model
                torch.save(model_state_dict, output_dir / f"{iepoch}epoch.pth")

                # Creates a sym link latest.pth -> {iepoch}epoch.pth
                p = output_dir / "latest.pth"
                if p.is_symlink() or p.exists():
                    p.unlink()
                p.symlink_to(f"{iepoch}epoch.pth")

                _improved = []
                for _phase, k, _mode in trainer_options.best_model_criterion:
                    # e.g. _phase, k, _mode = "train", "loss", "min"
                    if reporter.has(_phase, k):
                        best_epoch = reporter.get_best_epoch(_phase, k, _mode)
                        # Creates sym links if it's the best result
                        if best_epoch == iepoch:
                            p = output_dir / f"{_phase}.{k}.best.pth"
                            if p.is_symlink() or p.exists():
                                p.unlink()
                            p.symlink_to(f"{iepoch}epoch.pth")
                            _improved.append(f"{_phase}.{k}")
                if len(_improved) == 0:
                    logging.info("There are no improvements in this epoch")
                else:
                    logging.info(
                        "The best model has been updated: " + ", ".join(_improved)
                    )

                log_model = (
                    trainer_options.wandb_model_log_interval > 0
                    and iepoch % trainer_options.wandb_model_log_interval == 0
                )
                if log_model and trainer_options.use_wandb:
                    import wandb

                    logging.info("Logging Model on this epoch :::::")
                    artifact = wandb.Artifact(
                        name=f"model_{wandb.run.id}",
                        type="model",
                        metadata={"improved": _improved},
                    )
                    artifact.add_file(str(output_dir / f"{iepoch}epoch.pth"))
                    aliases = [
                        f"epoch-{iepoch}",
                        "best" if best_epoch == iepoch else "",
                    ]
                    wandb.log_artifact(artifact, aliases=aliases)

                # 6. Remove the model files excluding n-best epoch and latest epoch
                _removed = []
                # Get the union set of the n-best among multiple criterion
                nbests = set().union(
                    *[
                        set(reporter.sort_epochs(ph, k, m)[: max(keep_nbest_models)])
                        for ph, k, m in trainer_options.best_model_criterion
                        if reporter.has(ph, k)
                    ]
                )

                # Generated n-best averaged model
                if (
                    trainer_options.nbest_averaging_interval > 0
                    and iepoch % trainer_options.nbest_averaging_interval == 0
                ):
                    average_nbest_models(
                        reporter=reporter,
                        output_dir=output_dir,
                        best_model_criterion=trainer_options.best_model_criterion,
                        nbest=keep_nbest_models,
                        suffix=f"till{iepoch}epoch",
                    )

                for e in range(1, iepoch):
                    p = output_dir / f"{e}epoch.pth"
                    if p.exists() and e not in nbests:
                        p.unlink()
                        _removed.append(str(p))
                if len(_removed) != 0:
                    logging.info("The model files were removed: " + ", ".join(_removed))

            # 7. If any updating haven't happened, stops the training
            if all_steps_are_invalid:
                logging.warning(
                    "The gradients at all steps are invalid in this epoch. "
                    f"Something seems wrong. This training was stopped at {iepoch}epoch"
                )
                break

            # 8. Check early stopping
            if trainer_options.patience is not None:
                if reporter.check_early_stopping(
                    trainer_options.patience, *trainer_options.early_stopping_criterion
                ):
                    break

        else:
            logging.info(
                f"The training was finished at {trainer_options.max_epoch} epochs "
            )

        # Generated n-best averaged model
        if not distributed_option.distributed or distributed_option.dist_rank == 0:
            average_nbest_models(
                reporter=reporter,
                output_dir=output_dir,
                best_model_criterion=trainer_options.best_model_criterion,
                nbest=keep_nbest_models,
            )

    @classmethod
    @typechecked
    def train_one_epoch(
        cls,
        model: torch.nn.Module,
        iterator: Iterable[Tuple[List[str], Dict[str, torch.Tensor]]],
        optimizers: Sequence[torch.optim.Optimizer],
        schedulers: Sequence[Optional[AbsScheduler]],
        scaler: Optional[GradScaler],
        reporter: SubReporter,
        summary_writer,
        options: TrainerOptions,
        distributed_option: DistributedOption,
    ) -> bool:

        grad_noise = options.grad_noise
        accum_grad = options.accum_grad
        grad_clip = options.grad_clip
        grad_clip_type = options.grad_clip_type
        log_interval = options.log_interval
        no_forward_run = options.no_forward_run
        ngpu = options.ngpu
        use_wandb = options.use_wandb
        create_graph_in_tensorboard = options.create_graph_in_tensorboard
        distributed = distributed_option.distributed

        if log_interval is None:
            try:
                log_interval = max(len(iterator) // 20, 10)
            except TypeError:
                log_interval = 100

        model.train()
        all_steps_are_invalid = True
        # [For distributed] Because iteration counts are not always equals between
        # processes, send stop-flag to the other processes if iterator is finished
        iterator_stop = torch.tensor(0).to("cuda" if ngpu > 0 else "cpu")

        start_time = time.perf_counter()
        gc.collect()
        torch.cuda.empty_cache()

        for iiter, (utt_id, batch) in enumerate(
            reporter.measure_iter_time(iterator, "iter_time"), 1
        ):
            assert isinstance(batch, dict), type(batch)

            batch["utt_id"] = utt_id

            batch = to_device(batch, "cuda" if ngpu > 0 else "cpu")
            if no_forward_run:
                all_steps_are_invalid = False
                continue

            if (
                create_graph_in_tensorboard
                and iiter == 1
                and summary_writer is not None
            ):
                if distributed:
                    _model = getattr(model, "module")
                else:
                    _model = model
                    if _model is not None:
                        try:
                            _args = kwargs2args(_model.forward, batch)
                        except (ValueError, TypeError):
                            logging.warning(
                                "inpect.signature() is failed for the model. "
                                "The graph can't be added for tensorboard."
                            )
                        else:
                            try:
                                summary_writer.add_graph(
                                    _model, _args, use_strict_trace=False
                                )
                            except Exception:
                                logging.warning(
                                    "summary_writer.add_graph() "
                                    "is failed for the model. "
                                    "The graph can't be added for tensorboard."
                                )
                            del _args
                    else:
                        logging.warning(
                            "model.module is not found (This should be a bug.)"
                        )
                del _model

            with autocast(
                scaler is not None,
                **autocast_args,
            ):
                with reporter.measure_time("forward_time"):
                    retval = model(**batch)

                    # Note(kamo):
                    # Supporting two patterns for the returned value from the model
                    #   a. dict type
                    if isinstance(retval, dict):
                        loss = retval["loss"]
                        stats = retval["stats"]
                        weight = retval["weight"]
                        optim_idx = retval.get("optim_idx")
                        if optim_idx is not None and not isinstance(optim_idx, int):
                            if not isinstance(optim_idx, torch.Tensor):
                                raise RuntimeError(
                                    "optim_idx must be int or 1dim torch.Tensor, "
                                    f"but got {type(optim_idx)}"
                                )
                            if optim_idx.dim() >= 2:
                                raise RuntimeError(
                                    "optim_idx must be int or 1dim torch.Tensor, "
                                    f"but got {optim_idx.dim()}dim tensor"
                                )
                            if optim_idx.dim() == 1:
                                for v in optim_idx:
                                    if v != optim_idx[0]:
                                        raise RuntimeError(
                                            "optim_idx must be 1dim tensor "
                                            "having same values for all entries"
                                        )
                                optim_idx = optim_idx[0].item()
                            else:
                                optim_idx = optim_idx.item()

                    #   b. tuple or list type
                    else:
                        loss, stats, weight = retval
                        optim_idx = None
                del retval
                stats = {k: v for k, v in stats.items() if v is not None}

                loss /= accum_grad
            if not distributed_option.distributed or distributed_option.dist_rank == 0:
                reporter.register(stats, weight)
            del stats, weight

            with reporter.measure_time("backward_time"):
                if scaler is not None:
                    # Scales loss.  Calls backward() on scaled loss
                    # to create scaled gradients.
                    # Backward passes under autocast are not recommended.
                    # Backward ops run in the same dtype autocast chose
                    # for corresponding forward ops.
                    if iiter % accum_grad == 0:
                        scaler.scale(loss).backward()
                    elif distributed_option.distributed:
                        with model.no_sync():
                            scaler.scale(loss).backward()
                    else:
                        scaler.scale(loss).backward()
                else:
                    loss.backward()

            del loss

            if iiter % accum_grad == 0:
                if scaler is not None:
                    # Unscales the gradients of optimizer's assigned params in-place
                    for iopt, optimizer in enumerate(optimizers):
                        if optim_idx is not None and iopt != optim_idx:
                            continue
                        scaler.unscale_(optimizer)

                # gradient noise injection
                if grad_noise:
                    add_gradient_noise(
                        model,
                        reporter.get_total_count(),
                        duration=100,
                        eta=1.0,
                        scale_factor=0.55,
                    )

                # compute the gradient norm to check if it is normal or not
                grad_norm = torch.nn.utils.clip_grad_norm_(
                    model.parameters(),
                    max_norm=grad_clip,
                    norm_type=grad_clip_type,
                )
                # PyTorch<=1.4, clip_grad_norm_ returns float value
                if not isinstance(grad_norm, torch.Tensor):
                    grad_norm = torch.tensor(grad_norm)

                if not torch.isfinite(grad_norm):
                    logging.warning(
                        f"The grad norm is {grad_norm}. Skipping updating the model."
                    )

                    # Must invoke scaler.update() if unscale_() is used in the iteration
                    # to avoid the following error:
                    #   RuntimeError: unscale_() has already been called
                    #   on this optimizer since the last update().
                    # Note that if the gradient has inf/nan values,
                    # scaler.step skips optimizer.step().
                    if scaler is not None:
                        for iopt, optimizer in enumerate(optimizers):
                            if optim_idx is not None and iopt != optim_idx:
                                continue
                            scaler.step(optimizer)
                            scaler.update()

                else:
                    reporter.register(
                        {
                            "grad_norm": grad_norm,
                            "clip": torch.where(
                                grad_norm > grad_clip,
                                grad_norm.new_tensor(100),
                                grad_norm.new_tensor(0),
                            ),
                            "loss_scale": scaler.get_scale() if scaler else 1.0,
                        }
                    )
                    all_steps_are_invalid = False
                    with reporter.measure_time("optim_step_time"):
                        for iopt, (optimizer, scheduler) in enumerate(
                            zip(optimizers, schedulers)
                        ):
                            if optim_idx is not None and iopt != optim_idx:
                                continue
                            if scaler is not None:
                                # scaler.step() first unscales the gradients of
                                # the optimizer's assigned params.
                                scaler.step(optimizer)
                                # Updates the scale for next iteration.
                                scaler.update()
                            else:
                                optimizer.step()
                            if isinstance(scheduler, AbsBatchStepScheduler):
                                scheduler.step()
                for iopt, optimizer in enumerate(optimizers):
                    if optim_idx is not None and iopt != optim_idx:
                        continue
                    optimizer.zero_grad(set_to_none=True)

                # Register lr and train/load time[sec/step],
                # where step refers to accum_grad * mini-batch
                reporter.register(
                    dict(
                        {
                            f"optim{i}_lr{j}": pg["lr"]
                            for i, optimizer in enumerate(optimizers)
                            for j, pg in enumerate(optimizer.param_groups)
                            if "lr" in pg
                        },
                        train_time=time.perf_counter() - start_time,
                    ),
                )
                start_time = time.perf_counter()

            # NOTE(kamo): Call log_message() after next()
            reporter.next()
            if iiter % log_interval == 0:
                logging.info(reporter.log_message(-log_interval))
                if summary_writer is not None:
                    reporter.tensorboard_add_scalar(summary_writer, -log_interval)
                if use_wandb:
                    reporter.wandb_log()
        else:
            # if last_iter / accum_grad != 0
            # we will have excess gradients
            for iopt, optimizer in enumerate(optimizers):
                optimizer.zero_grad(set_to_none=True)

        if distributed:
            iterator_stop.fill_(1)
            torch.distributed.all_reduce(iterator_stop, ReduceOp.SUM)

        return all_steps_are_invalid

    @classmethod
    @torch.no_grad()
    @typechecked
    def validate_one_epoch(
        cls,
        model: torch.nn.Module,
        iterator: Iterable[Dict[str, torch.Tensor]],
        reporter: SubReporter,
        options: TrainerOptions,
        distributed_option: DistributedOption,
    ) -> None:
        ngpu = options.ngpu
        no_forward_run = options.no_forward_run
        distributed = distributed_option.distributed

        model.eval()

        # [For distributed] Because iteration counts are not always equals between
        # processes, send stop-flag to the other processes if iterator is finished
        iterator_stop = torch.tensor(0).to("cuda" if ngpu > 0 else "cpu")
        for utt_id, batch in iterator:
            assert isinstance(batch, dict), type(batch)

            batch["utt_id"] = utt_id

            batch = to_device(batch, "cuda" if ngpu > 0 else "cpu")
            if no_forward_run:
                continue

            retval = model(**batch)
            if isinstance(retval, dict):
                stats = retval["stats"]
                weight = retval["weight"]
            else:
                _, stats, weight = retval
            if ngpu > 1 or distributed:
                # Apply weighted averaging for stats.
                # if distributed, this method can also apply all_reduce()
                stats, weight = recursive_average(stats, weight, distributed)

            reporter.register(stats, weight)
            reporter.next()

        else:
            if distributed:
                iterator_stop.fill_(1)
                torch.distributed.all_reduce(iterator_stop, ReduceOp.SUM)

    @classmethod
    @torch.no_grad()
    @typechecked
    def plot_attention(
        cls,
        model: torch.nn.Module,
        output_dir: Optional[Path],
        summary_writer,
        iterator: Iterable[Tuple[List[str], Dict[str, torch.Tensor]]],
        reporter: SubReporter,
        options: TrainerOptions,
    ) -> None:
        import matplotlib

        ngpu = options.ngpu
        no_forward_run = options.no_forward_run

        matplotlib.use("Agg")
        import matplotlib.pyplot as plt
        from matplotlib.ticker import MaxNLocator

        model.eval()
        for ids, batch in iterator:
            assert isinstance(batch, dict), type(batch)
            assert len(next(iter(batch.values()))) == len(ids), (
                len(next(iter(batch.values()))),
                len(ids),
            )

            batch["utt_id"] = ids

            batch = to_device(batch, "cuda" if ngpu > 0 else "cpu")
            if no_forward_run:
                continue

            # 1. Forwarding model and gathering all attentions
            #    calculate_all_attentions() uses single gpu only.
            att_dict = calculate_all_attentions(model, batch)

            # 2. Plot attentions: This part is slow due to matplotlib
            for k, att_list in att_dict.items():
                assert len(att_list) == len(ids), (len(att_list), len(ids))
                for id_, att_w in zip(ids, att_list):
                    if isinstance(att_w, torch.Tensor):
                        att_w = att_w.detach().cpu().numpy()

                    if att_w.ndim == 2:
                        att_w = att_w[None]
                    elif att_w.ndim == 4:
                        # In multispkr_asr model case, the dimension could be 4.
                        att_w = np.concatenate(
                            [att_w[i] for i in range(att_w.shape[0])], axis=0
                        )
                    elif att_w.ndim > 4 or att_w.ndim == 1:
                        raise RuntimeError(f"Must be 2, 3 or 4 dimension: {att_w.ndim}")

                    w, h = plt.figaspect(1.0 / len(att_w))
                    fig = plt.Figure(figsize=(w * 1.3, h * 1.3))
                    axes = fig.subplots(1, len(att_w))
                    if len(att_w) == 1:
                        axes = [axes]

                    for ax, aw in zip(axes, att_w):
                        ax.imshow(aw.astype(np.float32), aspect="auto")
                        ax.set_title(f"{k}_{id_}")
                        ax.set_xlabel("Input")
                        ax.set_ylabel("Output")
                        ax.xaxis.set_major_locator(MaxNLocator(integer=True))
                        ax.yaxis.set_major_locator(MaxNLocator(integer=True))

                    if output_dir is not None:
                        p = output_dir / id_ / f"{k}.{reporter.get_epoch()}ep.png"
                        p.parent.mkdir(parents=True, exist_ok=True)
                        fig.savefig(p)

                    if summary_writer is not None:
                        summary_writer.add_figure(
                            f"{k}_{id_}", fig, reporter.get_epoch()
                        )

                    if options.use_wandb:
                        import wandb

                        wandb.log({f"attention plot/{k}_{id_}": wandb.Image(fig)})
            reporter.next()<|MERGE_RESOLUTION|>--- conflicted
+++ resolved
@@ -15,15 +15,11 @@
 import torch.nn
 import torch.optim
 from packaging.version import parse as V
-<<<<<<< HEAD
 from torch.distributed.algorithms.ddp_comm_hooks.default_hooks import (
     bf16_compress_hook,
     fp16_compress_hook,
 )
-from typeguard import check_argument_types
-=======
 from typeguard import typechecked
->>>>>>> 89dcf8b0
 
 from espnet2.iterators.abs_iter_factory import AbsIterFactory
 from espnet2.main_funcs.average_nbest_models import average_nbest_models
