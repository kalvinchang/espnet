--- conflicted
+++ resolved
@@ -365,9 +365,6 @@
                 if trainer_options.use_wandb:
                     reporter.wandb_log()
 
-<<<<<<< HEAD
-                 # 4. Save/Update the checkpoint
-=======
                 # 4. Save/Update the checkpoint
                 if use_lora and save_lora_only:
                     # Only the LoRA realted params are saved, not the whole model
@@ -376,7 +373,6 @@
                     # Save all params of the model
                     model_state_dict = model.state_dict()
 
->>>>>>> 332fdc1b
                 torch.save(
                     {
                         "model": model_state_dict,
