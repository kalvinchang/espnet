--- conflicted
+++ resolved
@@ -37,12 +37,7 @@
         self.batch = x.size(0)
         self.input_length = x.size(1)
         self.odim = x.size(2)
-<<<<<<< HEAD
-        self.beam = beam
-        self.n_bb = self.batch * beam
-=======
         self.dtype = x.dtype
->>>>>>> 36b62ae4
         self.device = (
             torch.device("cuda:%d" % x.get_device())
             if x.is_cuda
@@ -54,25 +49,8 @@
             if l < self.input_length:
                 x[i, l:, :] = self.logzero
                 x[i, l:, blank] = 0
-<<<<<<< HEAD
-        # Set the number of scoring hypotheses (scoring_num=0 means all)
-        self.scoring_num = int(beam * scoring_ratio)
-        if self.scoring_num >= self.odim:
-            self.scoring_num = 0
-        # Expand input posteriors for fast computation
-        if self.scoring_num == 0:
-            xn = (
-                x.transpose(0, 1)
-                .unsqueeze(2)
-                .repeat(1, 1, beam, 1)
-                .view(-1, self.n_bb, self.odim)
-            )
-        else:
-            xn = x.transpose(0, 1)
-=======
         # Reshape input x
         xn = x.transpose(0, 1)  # (B, T, O) -> (T, B, O)
->>>>>>> 36b62ae4
         xb = xn[:, :, self.blank].unsqueeze(2).expand(-1, -1, self.odim)
         self.x = torch.stack([xn, xb])  # (2, T, B, O)
         self.end_frames = torch.as_tensor(xlens) - 1
@@ -81,28 +59,6 @@
         self.margin = margin
         if margin > 0:
             self.frame_ids = torch.arange(
-<<<<<<< HEAD
-                self.input_length, dtype=torch.float32, device=self.device
-            )
-        # Precompute end frames (BW,)
-        self.end_frames = (
-            (torch.as_tensor(xlens) - 1).view(self.batch, 1).repeat(1, beam).view(-1)
-        )
-        # Precompute base indices to convert label ids to corresponding element indices
-        self.pad_b = (torch.arange(self.batch, device=self.device) * beam).view(-1, 1)
-        self.pad_bo = (
-            torch.arange(self.batch, device=self.device) * (beam * self.odim)
-        ).view(-1, 1)
-        self.pad_o = (
-            (torch.arange(self.batch, device=self.device) * self.odim)
-            .unsqueeze(1)
-            .repeat(1, beam)
-            .view(-1, 1)
-        )
-        self.bb_idx = torch.arange(self.n_bb, device=self.device).view(-1, 1)
-
-    def __call__(self, y, state, pre_scores=None, att_w=None):
-=======
                 self.input_length, dtype=self.dtype, device=self.device
             )
         # Base indices for index conversion
@@ -111,7 +67,6 @@
         self.idx_bo = (self.idx_b * self.odim).unsqueeze(1)
 
     def __call__(self, y, state, scoring_ids=None, att_w=None):
->>>>>>> 36b62ae4
         """Compute CTC prefix scores for next labels
 
         :param list y: prefix label sequences
@@ -127,25 +82,6 @@
         self.scoring_num = scoring_ids.size(-1) if scoring_ids is not None else 0
         # prepare state info
         if state is None:
-<<<<<<< HEAD
-            if self.scoring_num > 0:
-                r_prev = torch.full(
-                    (self.input_length, 2, self.batch, self.beam),
-                    self.logzero,
-                    dtype=torch.float32,
-                    device=self.device,
-                )
-                r_prev[:, 1] = torch.cumsum(self.x[0, :, :, self.blank], 0).unsqueeze(2)
-                r_prev = r_prev.view(-1, 2, self.n_bb)
-            else:
-                r_prev = torch.full(
-                    (self.input_length, 2, self.n_bb),
-                    self.logzero,
-                    dtype=torch.float32,
-                    device=self.device,
-                )
-                r_prev[:, 1] = torch.cumsum(self.x[0, :, :, self.blank], 0)
-=======
             r_prev = torch.full(
                 (self.input_length, 2, self.batch, n_hyps),
                 self.logzero,
@@ -154,7 +90,6 @@
             )
             r_prev[:, 1] = torch.cumsum(self.x[0, :, :, self.blank], 0).unsqueeze(2)
             r_prev = r_prev.view(-1, 2, n_bh)
->>>>>>> 36b62ae4
             s_prev = 0.0
             f_min_prev = 0
             f_max_prev = 1
@@ -162,22 +97,6 @@
             r_prev, s_prev, f_min_prev, f_max_prev = state
 
         # select input dimensions for scoring
-<<<<<<< HEAD
-        if self.scoring_num > 0 and pre_scores is not None:
-            pre_scores[:, self.blank] = self.logzero  # ignore blank from pre-selection
-            scoring_ids = torch.topk(pre_scores, self.scoring_num, 1)[1]
-            scoring_idmap = torch.full(
-                (self.n_bb, self.odim), -1, dtype=torch.long, device=self.device
-            )
-            snum = scoring_ids.size(1)
-            scoring_idmap[self.bb_idx, scoring_ids] = torch.arange(
-                snum, device=self.device
-            )
-            scoring_idx = (scoring_ids + self.pad_o).view(-1)
-            x_ = torch.index_select(
-                self.x.view(2, -1, self.batch * self.odim), 2, scoring_idx
-            ).view(2, -1, self.n_bb, snum)
-=======
         if self.scoring_num > 0:
             scoring_idmap = torch.full(
                 (n_bh, self.odim), -1, dtype=torch.long, device=self.device
@@ -194,7 +113,6 @@
             x_ = torch.index_select(
                 self.x.view(2, -1, self.batch * self.odim), 2, scoring_idx
             ).view(2, -1, n_bh, snum)
->>>>>>> 36b62ae4
         else:
             scoring_ids = None
             scoring_idmap = None
@@ -204,15 +122,9 @@
         # new CTC forward probs are prepared as a (T x 2 x BW x S) tensor
         # that corresponds to r_t^n(h) and r_t^b(h) in a batch.
         r = torch.full(
-<<<<<<< HEAD
-            (self.input_length, 2, self.n_bb, snum),
-            self.logzero,
-            dtype=torch.float32,
-=======
             (self.input_length, 2, n_bh, snum),
             self.logzero,
             dtype=self.dtype,
->>>>>>> 36b62ae4
             device=self.device,
         )
         if output_length == 0:
@@ -245,11 +157,7 @@
         for t in range(start, end):
             rp = r[t - 1]
             rr = torch.stack([rp[0], log_phi[t - 1], rp[0], rp[1]]).view(
-<<<<<<< HEAD
-                2, 2, self.n_bb, snum
-=======
                 2, 2, n_bh, snum
->>>>>>> 36b62ae4
             )
             r[t] = torch.logsumexp(rr, 1) + x_[:, t]
 
@@ -257,21 +165,13 @@
         log_phi_x = torch.cat((log_phi[0].unsqueeze(0), log_phi[:-1]), dim=0) + x_[0]
         if scoring_ids is not None:
             log_psi = torch.full(
-<<<<<<< HEAD
-                (self.n_bb, self.odim), self.logzero, device=self.device
-=======
                 (n_bh, self.odim), self.logzero, dtype=self.dtype, device=self.device
->>>>>>> 36b62ae4
             )
             log_psi_ = torch.logsumexp(
                 torch.cat((log_phi_x[start:end], r[start - 1, 0].unsqueeze(0)), dim=0),
                 dim=0,
             )
-<<<<<<< HEAD
-            for si in range(self.n_bb):
-=======
             for si in range(n_bh):
->>>>>>> 36b62ae4
                 log_psi[si, scoring_ids[si]] = log_psi_[si]
         else:
             log_psi = torch.logsumexp(
@@ -315,13 +215,8 @@
         else:
             snum = self.odim
         # select forward probabilities
-<<<<<<< HEAD
-        r_new = torch.index_select(r.view(-1, 2, self.n_bb * snum), 2, vidx).view(
-            -1, 2, self.n_bb
-=======
         r_new = torch.index_select(r.view(-1, 2, n_bh * snum), 2, vidx).view(
             -1, 2, n_bh
->>>>>>> 36b62ae4
         )
         return r_new, s_new, f_min, f_max
 
